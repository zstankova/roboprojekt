<<<<<<< HEAD
from backend import get_board, get_coordinates, get_data, get_tile_id, get_tile_rotation, get_paths, get_starting_coordinates, get_robot_paths, get_robots_to_start, get_start_state, Robot, State, Tile
from pathlib import Path
=======
from backend import get_board, get_coordinates, get_data, get_tile_id, get_tile_direction, Robot, Direction
>>>>>>> b1ca3f84
import pytest


@pytest.mark.parametrize("map_name", ["test_1", "test_2", "test_3"])
def test_get_coordinates_returns_list(map_name):
    """Test that get_coordinates() returns a list for each map."""
    data = get_data("maps/" + map_name + ".json")
    coordinates = get_coordinates(data)
    assert isinstance(coordinates, list)


# Set of tests checking the structure of read JSON file (supposed to come from Tiled 1.2)
def test_map_returns_correct_data_list():
    """
    Take JSON file with test_1 map and assert correct data list.

    If the test_1.json map is changed or removed, the test needs to be updated.
    """
    data = get_data("maps/test_1.json")
    assert data["layers"][0]["data"] == [2, 1, 1, 1, 1, 1, 1, 1, 1, 1, 1, 2, 2, 1, 1, 1, 1, 1, 1, 1, 1, 1, 2, 1, 2, 1, 1, 1, 1, 1, 1, 1, 1, 2, 1, 1, 2, 1, 1, 1, 1, 1, 1, 1, 2, 1, 1, 1, 2, 1, 1, 1, 1, 1, 1, 2, 1, 1, 1, 1, 2, 1, 1, 1, 1, 1, 2, 1, 1, 1, 1, 1, 2, 1, 1, 1, 1, 2, 1, 1, 1, 1, 1, 1, 2, 1, 1, 1, 2, 1, 1, 1, 1, 1, 1, 1, 2, 1, 1, 2, 1, 1, 1, 1, 1, 1, 1, 1, 2, 1, 2, 1, 1, 1, 1, 1, 1, 1, 1, 1, 2, 2, 1, 1, 1, 1, 1, 1, 1, 1, 1, 1, 2, 2, 2, 2, 2, 2, 2, 2, 2, 2, 2, 2]


@pytest.mark.parametrize(("index_number", "expected_value"),
                         [(0, 0),
                          (2, 2),
                          (4, 6),
                          (6, 9),
                          (13, 17), ])
def test_map_returns_correct_image_ID(index_number, expected_value):
    """
    Take JSON file with test_1 map and assert correct image ID.

    index_number: tiles list instance index
    expected value: "id" stored in tiles list

    If the test_1.json map is changed or removed, the test needs to be updated.
    """
    data = get_data("maps/test_1.json")
    assert data["tilesets"][0]["tiles"][index_number]["id"] == expected_value


@pytest.mark.parametrize(("index_number", "expected_value"),
                         [(0, "../img/squares/png/ground.png"),
                          (2, "../img/squares/png/laser_1_base.png"),
                          (4, "../img/squares/png/gear_r.png"),
                          (6, "../img/squares/png/pusher_1_3_5.png"),
                          (13, "../img/squares/png/conveyor_belt_1.png"), ])
def test_map_returns_correct_image_path(index_number, expected_value):
    """
    Take JSON file with test_1 map and assert correct image path.

    index_number: tiles list instance index
    expected value: "image" stored in tiles list

    If the test_1.json map is changed or removed, the test needs to be updated.
    """
    data = get_data("maps/test_1.json")
    assert data["tilesets"][0]["tiles"][index_number]["image"] == expected_value


def test_board_structure():
    """
    Take board (based on JSON test_3 map) and assert correct board structure is returned.

    If the test_3.json map is changed or removed, the test needs to be updated.
    """
    data = get_data("maps/test_3.json")
    board = get_board(data)
    example_tile = board[0, 0]
    assert example_tile[0].path == "./img/squares/png/ground.png"
    assert example_tile[0].rotation == 0


def test_starting_coordinates():
    """
    Take board (based on JSON test_3 map) and assert correct starting coordinates are returned.

    If the test_3.json map is changed or removed, the test needs to be updated.
    """
    data = get_data("maps/test_3.json")
    board = get_board(data)
    assert len(get_starting_coordinates(board)) == 8
    assert isinstance(get_starting_coordinates(board), list)


def test_robot_paths():
    """
    Get list of robot paths, assert that instance of the list is Path object. The list will change in time, it is not possible to test length or all the paths.
    """
    robot_paths = get_robot_paths()
    assert isinstance(robot_paths, list)
    assert isinstance(robot_paths[0], Path)


@pytest.mark.parametrize(("tile_number", "converted_number"),
                         [(1, 1),
                         (2684354573, 13),
                         (2684354584, 24),
                         (1610612749, 13)])
def test_convert_tile_id(tile_number, converted_number):
    """
    Take number from layer's data (JSON file) and assert it was correctly
    transformed to valid tile ID.
    """
    assert get_tile_id(tile_number) == converted_number


@pytest.mark.parametrize(("tile_number", "converted_number"),
                         [(1, Direction.N),
                         (2684354573, Direction.E),
                         (2684354584, Direction.E),
                         (1610612749, Direction.W),
                         (3221225497, Direction.S)])
def test_convert_tile_direction(tile_number, converted_number):
    """
    Take number from layer's data (JSON file) and assert it was correctly
    transformed to valid direction in degrees.
    """
    assert get_tile_direction(tile_number) == converted_number


<<<<<<< HEAD
def test_dict_paths_is_correct():
    """
    Assert that the result of get_paths() is a dictionary.
    Assert that the paths structure is valid: integer is tile ID, string is path to the picture.
    """
    data = get_data("maps/test_3.json")
    paths = get_paths(data)
    for key, value in paths.items():
        assert isinstance(key, int)
        assert isinstance(value, str)
    assert isinstance(paths, dict)


def test_robots_on_starting_coordinates():
    """
    Assert that the result of get_robots_to_start is a list which contains Robot objects with correct attribute coordinates.
    """
    data = get_data("maps/test_3.json")
    board = get_board(data)
    robots = get_robots_to_start(board)
    assert isinstance(robots, list)
    assert isinstance(robots[0], Robot)


def test_starting_state():
    """
    Assert that created starting state (board and robots) contains the correct instances of objects.
    """
    data = get_data("maps/test_3.json")
    ss = get_start_state(data)
    assert isinstance(ss, State)
    assert isinstance(ss.robots, list)
    assert isinstance(ss.robots[0], Robot)
    assert isinstance(ss.board, dict)
    assert isinstance(ss.board[0, 0], list)
    assert isinstance(ss.board[0, 0][0], Tile)


@pytest.mark.parametrize(("input_coordinates", "input_rotation", "distance", "output_coordinates"),
                         [((3, 3), 0, 2, (3, 5)),
                          ((3, 3), 90, 2, (5, 3)),
                          ((3, 3), 180, 2, (3, 1)),
                          ((3, 3), 270, 2, (1, 3))])
def test_robot_walk(input_coordinates, input_rotation, distance, output_coordinates):
=======
@pytest.mark.parametrize(("input_coordinates", "input_direction", "distance", "output_coordinates"),
                         [((3, 3), Direction.N, 2, (3, 5)),
                          ((3, 3), Direction.E, 2, (5, 3)),
                          ((3, 3), Direction.S, 2, (3, 1)),
                          ((3, 3), Direction.W, 2, (1, 3))])
def test_robot_walk(input_coordinates, input_direction, distance, output_coordinates):
>>>>>>> b1ca3f84
    """
    Take robot's coordinates, direction and distance and assert robot walked
    to correct coordinates.
    """
    robot = Robot(input_direction, None, input_coordinates)
    robot.walk(distance)
    assert robot.coordinates == output_coordinates


@pytest.mark.parametrize(("input_coordinates", "input_direction", "distance", "output_coordinates"),
                         [((3, 3), Direction.N, 2, (3, 5)),
                          ((3, 3), Direction.E, 2, (5, 3)),
                          ((3, 3), Direction.S, 2, (3, 1)),
                          ((3, 3), Direction.W, 2, (1, 3))])
def test_robot_move(input_coordinates, input_direction, distance, output_coordinates):
    """
    Take robot's coordinates, move's direction and distance and assert robot
    was moved to correct coordinates.
    """
    robot = Robot(Direction.N, None, input_coordinates)
    robot.move(input_direction, distance)
    assert robot.coordinates == output_coordinates<|MERGE_RESOLUTION|>--- conflicted
+++ resolved
@@ -1,9 +1,6 @@
-<<<<<<< HEAD
-from backend import get_board, get_coordinates, get_data, get_tile_id, get_tile_rotation, get_paths, get_starting_coordinates, get_robot_paths, get_robots_to_start, get_start_state, Robot, State, Tile
+from backend import get_board, get_coordinates, get_data, get_tile_id, get_tile_rotation, get_paths, get_starting_coordinates, get_robot_paths, get_robots_to_start, get_start_state, Robot, State, Tile, Direction
 from pathlib import Path
-=======
-from backend import get_board, get_coordinates, get_data, get_tile_id, get_tile_direction, Robot, Direction
->>>>>>> b1ca3f84
+
 import pytest
 
 
@@ -125,7 +122,6 @@
     assert get_tile_direction(tile_number) == converted_number
 
 
-<<<<<<< HEAD
 def test_dict_paths_is_correct():
     """
     Assert that the result of get_paths() is a dictionary.
@@ -164,20 +160,12 @@
     assert isinstance(ss.board[0, 0][0], Tile)
 
 
-@pytest.mark.parametrize(("input_coordinates", "input_rotation", "distance", "output_coordinates"),
-                         [((3, 3), 0, 2, (3, 5)),
-                          ((3, 3), 90, 2, (5, 3)),
-                          ((3, 3), 180, 2, (3, 1)),
-                          ((3, 3), 270, 2, (1, 3))])
-def test_robot_walk(input_coordinates, input_rotation, distance, output_coordinates):
-=======
 @pytest.mark.parametrize(("input_coordinates", "input_direction", "distance", "output_coordinates"),
                          [((3, 3), Direction.N, 2, (3, 5)),
                           ((3, 3), Direction.E, 2, (5, 3)),
                           ((3, 3), Direction.S, 2, (3, 1)),
                           ((3, 3), Direction.W, 2, (1, 3))])
 def test_robot_walk(input_coordinates, input_direction, distance, output_coordinates):
->>>>>>> b1ca3f84
     """
     Take robot's coordinates, direction and distance and assert robot walked
     to correct coordinates.
