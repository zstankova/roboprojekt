<<<<<<< HEAD
from backend import get_board, get_coordinates, get_data, get_tile_id, get_tile_rotation, get_paths, get_starting_coordinates, get_robot_paths, get_robots_to_start, get_start_state, Robot, State, Tile
from pathlib import Path
=======
from backend import get_board, get_coordinates, get_data, get_tile_id, get_tile_direction, Robot, Direction
>>>>>>> 994df2ad
import pytest


@pytest.mark.parametrize("map_name", ["test_1", "test_2", "test_3"])
def test_get_coordinates_returns_list(map_name):
    """Test that get_coordinates() returns a list for each map."""
    data = get_data("maps/" + map_name + ".json")
    coordinates = get_coordinates(data)
    assert isinstance(coordinates, list)


# Set of tests checking the structure of read JSON file (supposed to come from Tiled 1.2)
def test_map_returns_correct_data_list():
    """
    Take JSON file with test_1 map and assert correct data list.

    If the test_1.json map is changed or removed, the test needs to be updated.
    """
    data = get_data("maps/test_1.json")
    assert data["layers"][0]["data"] == [2, 1, 1, 1, 1, 1, 1, 1, 1, 1, 1, 2, 2, 1, 1, 1, 1, 1, 1, 1, 1, 1, 2, 1, 2, 1, 1, 1, 1, 1, 1, 1, 1, 2, 1, 1, 2, 1, 1, 1, 1, 1, 1, 1, 2, 1, 1, 1, 2, 1, 1, 1, 1, 1, 1, 2, 1, 1, 1, 1, 2, 1, 1, 1, 1, 1, 2, 1, 1, 1, 1, 1, 2, 1, 1, 1, 1, 2, 1, 1, 1, 1, 1, 1, 2, 1, 1, 1, 2, 1, 1, 1, 1, 1, 1, 1, 2, 1, 1, 2, 1, 1, 1, 1, 1, 1, 1, 1, 2, 1, 2, 1, 1, 1, 1, 1, 1, 1, 1, 1, 2, 2, 1, 1, 1, 1, 1, 1, 1, 1, 1, 1, 2, 2, 2, 2, 2, 2, 2, 2, 2, 2, 2, 2]


@pytest.mark.parametrize(("index_number", "expected_value"),
                         [(0, 0),
                          (2, 2),
                          (4, 6),
                          (6, 9),
                          (13, 17), ])
def test_map_returns_correct_image_ID(index_number, expected_value):
    """
    Take JSON file with test_1 map and assert correct image ID.

    index_number: tiles list instance index
    expected value: "id" stored in tiles list

    If the test_1.json map is changed or removed, the test needs to be updated.
    """
    data = get_data("maps/test_1.json")
    assert data["tilesets"][0]["tiles"][index_number]["id"] == expected_value


@pytest.mark.parametrize(("index_number", "expected_value"),
                         [(0, "../img/squares/png/ground.png"),
                          (2, "../img/squares/png/laser_1_base.png"),
                          (4, "../img/squares/png/gear_r.png"),
                          (6, "../img/squares/png/pusher_1_3_5.png"),
                          (13, "../img/squares/png/conveyor_belt_1.png"), ])
def test_map_returns_correct_image_path(index_number, expected_value):
    """
    Take JSON file with test_1 map and assert correct image path.

    index_number: tiles list instance index
    expected value: "image" stored in tiles list

    If the test_1.json map is changed or removed, the test needs to be updated.
    """
    data = get_data("maps/test_1.json")
    assert data["tilesets"][0]["tiles"][index_number]["image"] == expected_value


def test_board_structure():
    """
    Take board (based on JSON test_3 map) and assert correct board structure is returned.

    If the test_3.json map is changed or removed, the test needs to be updated.
    """
    data = get_data("maps/test_3.json")
    board = get_board(data)
    example_tile = board[0, 0]
    assert example_tile[0].path == "./img/squares/png/ground.png"
    assert example_tile[0].rotation == 0


def test_starting_coordinates():
    """
    Take board (based on JSON test_3 map) and assert correct starting coordinates are returned.

    If the test_3.json map is changed or removed, the test needs to be updated.
    """
    data = get_data("maps/test_3.json")
    board = get_board(data)
    assert len(get_starting_coordinates(board)) == 8
    assert isinstance(get_starting_coordinates(board), list)


def test_robot_paths():
    """
    Get list of robot paths, assert that instance of the list is Path object. The list will change in time, it is not possible to test length or all the paths.
    """
    robot_paths = get_robot_paths()
    assert isinstance(robot_paths, list)
    assert isinstance(robot_paths[0], Path)


@pytest.mark.parametrize(("tile_number", "converted_number"),
                         [(1, 1),
                         (2684354573, 13),
                         (2684354584, 24),
                         (1610612749, 13)])
def test_convert_tile_id(tile_number, converted_number):
    """
    Take number from layer's data (JSON file) and assert it was correctly
    transformed to valid tile ID.
    """
    assert get_tile_id(tile_number) == converted_number


@pytest.mark.parametrize(("tile_number", "converted_number"),
                         [(1, Direction.N),
                         (2684354573, Direction.E),
                         (2684354584, Direction.E),
                         (1610612749, Direction.W),
                         (3221225497, Direction.S)])
def test_convert_tile_direction(tile_number, converted_number):
    """
    Take number from layer's data (JSON file) and assert it was correctly
    transformed to valid direction in degrees.
    """
    assert get_tile_direction(tile_number) == converted_number


<<<<<<< HEAD
def test_dict_paths_is_correct():
    """
    Assert that the result of get_paths() is a dictionary.
    Assert that the paths structure is valid: integer is tile ID, string is path to the picture.
    """
    data = get_data("maps/test_3.json")
    paths = get_paths(data)
    for key, value in paths.items():
        assert isinstance(key, int)
        assert isinstance(value, str)
    assert isinstance(paths, dict)


def test_robots_on_starting_coordinates():
    """
    Assert that the result of get_robots_to_start is a list which contains Robot objects with correct attribute coordinates.
    """
    data = get_data("maps/test_3.json")
    board = get_board(data)
    robots = get_robots_to_start(board)
    assert isinstance(robots, list)
    assert isinstance(robots[0], Robot)


def test_starting_state():
    """
    Assert that created starting state (board and robots) contains the correct instances of objects.
    """
    data = get_data("maps/test_3.json")
    ss = get_start_state(data)
    assert isinstance(ss, State)
    assert isinstance(ss.robots, list)
    assert isinstance(ss.robots[0], Robot)
    assert isinstance(ss.board, dict)
    assert isinstance(ss.board[0, 0], list)
    assert isinstance(ss.board[0, 0][0], Tile)


@pytest.mark.parametrize(("input_coordinates", "input_rotation", "distance", "output_coordinates"),
                         [((3, 3), 0, 2, (3, 5)),
                          ((3, 3), 90, 2, (5, 3)),
                          ((3, 3), 180, 2, (3, 1)),
                          ((3, 3), 270, 2, (1, 3))])
def test_robot_walk(input_coordinates, input_rotation, distance, output_coordinates):
=======
@pytest.mark.parametrize(("input_coordinates", "input_direction", "distance", "output_coordinates"),
                         [((3, 3), Direction.N, 2, (3, 5)),
                          ((3, 3), Direction.E, 2, (5, 3)),
                          ((3, 3), Direction.S, 2, (3, 1)),
                          ((3, 3), Direction.W, 2, (1, 3))])
def test_robot_walk(input_coordinates, input_direction, distance, output_coordinates):
>>>>>>> 994df2ad
    """
    Take robot's coordinates, direction and distance and assert robot walked
    to correct coordinates.
    """
    robot = Robot(input_direction, None, input_coordinates)
    robot.walk(distance)
    assert robot.coordinates == output_coordinates


@pytest.mark.parametrize(("input_coordinates", "input_direction", "distance", "output_coordinates"),
                         [((3, 3), Direction.N, 2, (3, 5)),
                          ((3, 3), Direction.E, 2, (5, 3)),
                          ((3, 3), Direction.S, 2, (3, 1)),
                          ((3, 3), Direction.W, 2, (1, 3))])
def test_robot_move(input_coordinates, input_direction, distance, output_coordinates):
    """
    Take robot's coordinates, move's direction and distance and assert robot
    was moved to correct coordinates.
    """
    robot = Robot(Direction.N, None, input_coordinates)
    robot.move(input_direction, distance)
    assert robot.coordinates == output_coordinates


@pytest.mark.parametrize("map_name", ["test_1", "test_2", "test_3", "test_4"])
def test_tile_size(map_name):
    """
    Take size of tiles used in JSON files and assert correct tile size.

    This test has to be removed, when width and height of tile image are
    no longer constants used for tile drawing.
    """
    data = get_data("maps/" + map_name + ".json")
    assert data["tilewidth"] == 64
    assert data["tileheight"] == 64<|MERGE_RESOLUTION|>--- conflicted
+++ resolved
@@ -1,10 +1,5 @@
-<<<<<<< HEAD
-from backend import get_board, get_coordinates, get_data, get_tile_id, get_tile_rotation, get_paths, get_starting_coordinates, get_robot_paths, get_robots_to_start, get_start_state, Robot, State, Tile
+from backend import get_board, get_coordinates, get_data, get_tile_id, get_tile_direction, get_paths, get_starting_coordinates, get_robot_paths, get_robots_to_start, get_start_state, Robot, State, Tile, Direction
 from pathlib import Path
-=======
-from backend import get_board, get_coordinates, get_data, get_tile_id, get_tile_direction, Robot, Direction
->>>>>>> 994df2ad
-import pytest
 
 
 @pytest.mark.parametrize("map_name", ["test_1", "test_2", "test_3"])
@@ -74,7 +69,7 @@
     board = get_board(data)
     example_tile = board[0, 0]
     assert example_tile[0].path == "./img/squares/png/ground.png"
-    assert example_tile[0].rotation == 0
+    assert example_tile[0].direction == 0
 
 
 def test_starting_coordinates():
@@ -125,7 +120,6 @@
     assert get_tile_direction(tile_number) == converted_number
 
 
-<<<<<<< HEAD
 def test_dict_paths_is_correct():
     """
     Assert that the result of get_paths() is a dictionary.
@@ -164,20 +158,12 @@
     assert isinstance(ss.board[0, 0][0], Tile)
 
 
-@pytest.mark.parametrize(("input_coordinates", "input_rotation", "distance", "output_coordinates"),
-                         [((3, 3), 0, 2, (3, 5)),
-                          ((3, 3), 90, 2, (5, 3)),
-                          ((3, 3), 180, 2, (3, 1)),
-                          ((3, 3), 270, 2, (1, 3))])
-def test_robot_walk(input_coordinates, input_rotation, distance, output_coordinates):
-=======
 @pytest.mark.parametrize(("input_coordinates", "input_direction", "distance", "output_coordinates"),
                          [((3, 3), Direction.N, 2, (3, 5)),
                           ((3, 3), Direction.E, 2, (5, 3)),
                           ((3, 3), Direction.S, 2, (3, 1)),
                           ((3, 3), Direction.W, 2, (1, 3))])
 def test_robot_walk(input_coordinates, input_direction, distance, output_coordinates):
->>>>>>> 994df2ad
     """
     Take robot's coordinates, direction and distance and assert robot walked
     to correct coordinates.
