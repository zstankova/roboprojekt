--- conflicted
+++ resolved
@@ -13,11 +13,7 @@
         self.path = path
 
     def __repr__(self):
-<<<<<<< HEAD
-        return "<Tile> {} {}>".format(self.direction, self.path)
-=======
         return "<Tile {} {}>".format(self.rotation, self.path)
->>>>>>> 40a10582
 
 
 class Robot:
